// src/components/community/WhatsGoodFeed.jsx
import { useEffect, useState } from 'react';
import { useNavigate } from 'react-router-dom';
import { collection, query as firestoreQuery, where, orderBy, onSnapshot, getCountFromServer, doc, getDoc } from 'firebase/firestore';
import { db } from '@/lib/firebase';
import { useAuth } from '../../contexts/auth-context';
import PostCard from './PostCard';
import PostCardMobileLinkedIn from './mobile/PostCardMobileLinkedIn.jsx';
import useIsMobile from '../../hooks/useIsMobile.js';
import { getFlag } from '../../lib/featureFlags.js';
import SkeletonPostCard from './SkeletonPostCard';
import ErrorBanner from './ErrorBanner';
import COPY from '../../i18n/community.copy';

export const WHATS_GOOD_STUBS = [
  {
    id: 'wg-001',
    brand: 'All',
    tags: ['milestone','csat'],
    content:
      "🎉 Just hit our quarterly sales target! Amazing teamwork across locations. Shoutout to the Denver team for stellar CSAT this month.",
    author: { name: 'Sarah Chen', role: 'Regional Manager', verified: true },
    timeAgo: '2h ago',
  },
  {
    id: 'wg-002',
    brand: 'Botanical Co',
    tags: ['sustainability','packaging'],
    content:
      'Customers love the new sustainability packaging. One said it made her feel great about supporting us! 🌱',
    author: { name: 'Marcus Rodriguez', role: 'Store Manager', verified: true },
    timeAgo: '4h ago',
  },
  {
    id: 'wg-003',
    brand: 'All',
    tags: ['training','people'],
    content:
      "Amazing training session with new team members today. Their enthusiasm reminded me why I love this industry. ✨",
    author: { name: 'Jennifer Park', role: 'Training Coordinator', verified: true },
    timeAgo: '6h ago',
  },
];

/**
 * Render the "What's Good" community feed with live posts, counts, filtering, and interaction handlers.
 *
 * Renders a list of public "What's Good" posts sourced from Firestore, enriches each post with comment and like counts,
 * applies text/brand/tag filters, provides optimistic like toggling, and exposes handlers for commenting and navigation.
 *
 * @param {Object} props - Component props.
 * @param {string} [props.query] - Primary text search input (trimmed and lowercased); kept for backward compatibility with `search`.
 * @param {string} [props.search] - Backward-compatible alias for `query`.
 * @param {string} [props.brand] - Backward-compatible single-brand filter; ignored when `selectedBrands` is non-empty or equals "All".
 * @param {string[]} [props.selectedBrands] - Array of selected brand names to filter posts; if empty, `brand` may be used.
 * @param {string[]} [props.selectedTags] - Array of selected tag strings to filter posts; post is included if it has any of these tags.
 * @param {Function} [props.onStartPost] - Callback invoked when a staff user requests to start a new post (e.g., clicking "Start a post").
 * @param {Function} [props.onFiltersChange] - Optional callback called when available filter options are derived; receives an object `{ brands: string[], tags: string[] }`.
 *
 * @returns {JSX.Element} The feed UI for the "What's Good" community panel.
 */
export default function WhatsGoodFeed({
  query = '',
  search = '', // backward compat
  brand = 'All', // backward compat
  selectedBrands = [],
  selectedTags = [],
  onStartPost,
  onFiltersChange,
}) {
  const navigate = useNavigate();
  const { user, hasRole } = useAuth();
  const [loading, setLoading] = useState(true);
  const [error, setError] = useState('');
  const [postsWithCounts, setPostsWithCounts] = useState([]);
  const isMobile = useIsMobile();
  const mobileSkin = (getFlag('EN_MOBILE_FEED_SKIN') || '').toString().toLowerCase();
  const useLinkedInMobileSkin = isMobile && mobileSkin === 'linkedin';

  // Check if user is staff (can create posts)
  const isStaff = hasRole(['staff', 'verified_staff', 'brand_manager', 'super_admin']);

  // Subscribe to Firestore for live "What's Good" public posts and enrich counts
  useEffect(() => {
    let unsub = () => {};
    let cancelled = false;
    try {
      if (!db) throw new Error('No Firestore instance');
      const q = firestoreQuery(
        collection(db, 'community_posts'),
        where('visibility', '==', 'public'),
        where('communityId', '==', 'whats-good'),
        orderBy('createdAt', 'desc')
      );
      unsub = onSnapshot(q, async (snap) => {
        const base = snap.docs.map((d) => {
          const data = d.data();
          const imgs = Array.isArray(data?.imageUrls)
            ? data.imageUrls
            : (Array.isArray(data?.images) ? data.images : []);
          return {
            id: d.id,
            brand: data?.brandName || data?.communityName || 'What\'s Good',
            title: data?.title || 'Untitled',
            snippet: (data?.body || '').slice(0, 200),
            content: data?.body || '',
<<<<<<< HEAD
            imageUrls: Array.isArray(data?.imageUrls) && data.imageUrls.length
              ? data.imageUrls
              : (Array.isArray(data?.images) ? data.images : []),
=======
            imageUrls: imgs,
>>>>>>> d8ad9655
            tags: Array.isArray(data?.tags) ? data.tags : [],
            authorName: data?.authorName || '',
            authorPhotoURL: data?.authorPhotoURL || '',
            createdAt: data?.createdAt,
            isBlocked: data?.isBlocked === true,
            needsReview: data?.needsReview === true,
          };
        });
        // Hide moderated content
        const visible = base.filter(p => !p.isBlocked && !p.needsReview);

        // Emit available brands/tags (trending = tags sorted by frequency)
        try {
          const brandSet = new Set();
          const tagCounts = new Map();
          const bannedTagRe = /^(sex|nsfw|xxx)$/i;
          for (const p of visible) {
            if (p.brand) brandSet.add(p.brand);
            if (Array.isArray(p.tags)) {
              for (const t of p.tags) {
                const key = String(t || '').trim();
                if (!key || bannedTagRe.test(key)) continue;
                tagCounts.set(key, (tagCounts.get(key) || 0) + 1);
              }
            }
          }
          const brands = Array.from(brandSet);
          const tags = Array.from(tagCounts.entries())
            .sort((a, b) => b[1] - a[1])
            .map(([k]) => k);
          onFiltersChange?.({ brands, tags });
        } catch (err) {
          console.error('WhatsGoodFeed: failed to emit filters from live posts', { baseCount: Array.isArray(base) ? base.length : 0 }, err);
        }

        // Load counts per post (numeric fields) — fallback to 0 if query fails
        const enriched = await Promise.all(
          visible.map(async (post) => {
            try {
              const commentsQ = firestoreQuery(
                collection(db, 'community_comments'),
                where('postId', '==', post.id)
              );
              const likesQ = firestoreQuery(
                collection(db, 'post_likes'),
                where('postId', '==', post.id)
              );
              const [commentsSnap, likesSnap] = await Promise.all([
                getCountFromServer(commentsQ),
                getCountFromServer(likesQ)
              ]);
              const commentCount = commentsSnap.data().count || 0;
              const likeCount = likesSnap.data().count || 0;
              return { ...post, commentCount, likeCount };
            } catch (err) {
              console.warn('Failed loading counts for', post.id, err);
              return { ...post, commentCount: 0, likeCount: 0 };
            }
          })
        );

        if (!cancelled) setPostsWithCounts(enriched);
        if (!cancelled) setLoading(false);
      });
    } catch (err) {
      console.warn('WhatsGoodFeed subscription failed:', err);
      setError('Failed to load live posts. Showing cached content.');
      // Fallback to stubs (keep same shape as live posts)
      const fallback = WHATS_GOOD_STUBS.map((p) => ({
        ...p,
        title: p.title || 'Untitled',
        snippet: (p.content || '').slice(0, 200),
        content: p.content || '',
        imageUrls: Array.isArray(p.imageUrls) ? p.imageUrls : (Array.isArray(p.images) ? p.images : []),
        authorName: p.author?.name || '',
        commentCount: 0,
        likeCount: 0,
      }));
      setPostsWithCounts(fallback);
      try {
        const brands = Array.from(new Set(fallback.map((p) => p.brand).filter(Boolean)));
        const tags = Array.from(new Set(fallback.flatMap((p) => (Array.isArray(p.tags) ? p.tags : [])).filter(Boolean)));
        onFiltersChange?.({ brands, tags });
      } catch (e) {
        console.error('WhatsGoodFeed: failed to compute fallback filters', { fallbackCount: Array.isArray(fallback) ? fallback.length : 0 }, e);
      }
      setLoading(false);
    }
    return () => {
      cancelled = true;
      try { unsub(); } catch (e) { void e }
    };
  }, [db]);

  // Fallback loading timer for network issues
  useEffect(() => {
    const id = setTimeout(() => setLoading(false), 5000); // max 5s loading
    return () => clearTimeout(id);
  }, []);

  const refreshCommentCount = async (postId) => {
    console.log('refreshCommentCount called for postId:', postId);
    try {
      if (!db) {
        console.warn('No Firestore database available');
        return;
      }
      
      const commentsQuery = firestoreQuery(
        collection(db, 'community_comments'),
        where('postId', '==', postId)
      );
      const commentsSnap = await getCountFromServer(commentsQuery);
      const commentCount = commentsSnap.data().count || 0;
      
      console.log(`Found ${commentCount} comments for post ${postId}`);
      
      setPostsWithCounts(prev => prev.map(post => (
        post.id === postId ? { ...post, commentCount } : post
      )));
    } catch (err) {
      console.error('Failed to refresh comment count for post', postId, ':', err);
    }
  };

  // Expose refresh function globally for PostDetail to call (before early returns)
  useEffect(() => {
    window.refreshWhatsGoodComments = refreshCommentCount;
    return () => {
      delete window.refreshWhatsGoodComments;
    };
  }, []);

  const q = (query || search).trim().toLowerCase();
  const filtered = postsWithCounts.filter((p) => {
    // Text query against title, content/body snippet, authorName, and brand
    const okText = !q || (
      (p.title || '').toLowerCase().includes(q) ||
      (p.content || p.snippet || '').toLowerCase().includes(q) ||
      (p.authorName || '').toLowerCase().includes(q) ||
      (p.brand || '').toLowerCase().includes(q)
    );

    // Brands: OR within brands. Back-compat: single brand select or multi-select chips
    const brandList = selectedBrands.length > 0 ? selectedBrands : (brand && brand !== 'All' ? [brand] : []);
    const okBrand = brandList.length === 0 || brandList.includes(p.brand || '');

    // Tags: OR within tags
    const tags = Array.isArray(p.tags) ? p.tags : [];
    const okTags = selectedTags.length === 0 || tags.some((t) => selectedTags.includes(t));

    // AND across types
    return okText && okBrand && okTags;
  });

  if (loading) {
    return (
      <div id="panel-whats-good" role="tabpanel" aria-labelledby="tab-whats-good" className="community-cards">
        <SkeletonPostCard />
        <SkeletonPostCard />
        <SkeletonPostCard />
      </div>
    );
  }

  // Empty state
  if (filtered.length === 0) {
    return (
      <div id="panel-whats-good" role="tabpanel" aria-labelledby="tab-whats-good" className="space-y-3 text-center py-10">
        {error && (
          <div className="max-w-md mx-auto">
            <ErrorBanner message={error} onDismiss={() => setError('')} />
          </div>
        )}
        <div className="text-gray-900 font-medium">{COPY.empty.whatsGood}</div>
        {isStaff && (
          <div>
            <button
              type="button"
              onClick={() => {
                if (onStartPost) return onStartPost();
                navigate('/staff/communities');
              }}
              className="mt-2 inline-flex items-center justify-center px-4 h-11 min-h-[44px] rounded-md bg-deep-moss text-white text-sm hover:bg-sage-dark"
            >
              Start a post
            </button>
          </div>
        )}
      </div>
    );
  }

  const handleLike = async (post) => {
    console.log('Like post:', post.id);
    
    if (!user) {
      console.warn('No user logged in');
      return;
    }

    try {
      // Optimistically update the UI first
      setPostsWithCounts(prev => prev.map(p => (
        p.id === post.id
          ? {
              ...p,
              likeCount: (Number.isFinite(p.likeCount) ? p.likeCount : 0) + (p.likedByMe ? -1 : 1),
              likedByMe: !p.likedByMe,
            }
          : p
      )));

      // Update Firestore
      if (db) {
        const likeId = `${post.id}_${user.uid}`;
        const likeRef = doc(db, 'post_likes', likeId);
        const likeDoc = await getDoc(likeRef);
        
        if (likeDoc.exists()) {
          // Unlike
          const { deleteDoc } = await import('firebase/firestore');
          await deleteDoc(likeRef);
          console.log('Unliked post:', post.id);
        } else {
          // Like
          const { setDoc, serverTimestamp } = await import('firebase/firestore');
          await setDoc(likeRef, {
            postId: post.id,
            userId: user.uid,
            createdAt: serverTimestamp()
          });
          console.log('Liked post:', post.id);
        }
        
        // Refresh the count after a short delay
        setTimeout(() => refreshLikeCount(post.id), 500);
      }
    } catch (err) {
      console.error('Failed to toggle like:', err);
      setError('Failed to save like. Please try again.');
      // Revert optimistic update to original state (boolean + numeric count)
      setPostsWithCounts(prev => 
        prev.map(p => 
          p.id === post.id 
            ? { 
                ...p, 
                likedByMe: post.likedByMe,
                likeCount: Number.isFinite(post.likeCount) ? post.likeCount : 0,
              }
            : p
        )
      );
    }
  };

  const refreshLikeCount = async (postId) => {
    try {
      if (!db) return;
      
      const likesQuery = firestoreQuery(
        collection(db, 'post_likes'),
        where('postId', '==', postId)
      );
      const likesSnap = await getCountFromServer(likesQuery);
      const likeCount = likesSnap.data().count || 0;
      
      setPostsWithCounts(prev => prev.map(post => (
        post.id === postId ? { ...post, likeCount } : post
      )));
    } catch (err) {
      console.error('Failed to refresh like count:', err);
    }
  };

  const handleComment = (post) => {
    console.log('Comment on post:', post.id);
    navigate(`/community/post/${post.id}`);
  };

  const handleCardClick = (post) => {
    console.log('Card clicked for post:', post.id);
    navigate(`/community/post/${post.id}`);
  };

  const handleViewTraining = (trainingId, post) => {
    console.log('View training:', trainingId, 'from post:', post.id);
    navigate(`/staff/trainings/${trainingId}`);
  };

  return (
    <div id="panel-whats-good" role="tabpanel" aria-labelledby="tab-whats-good" className="community-cards">
      {error && (
        <div className="max-w-md mx-auto">
          <ErrorBanner message={error} onDismiss={() => setError('')} />
        </div>
      )}
      {filtered.map((post, idx) => {
        const Card = useLinkedInMobileSkin ? PostCardMobileLinkedIn : PostCard;
        return (
          <Card
            key={post.id}
            post={post}
            dataTestId={idx === 0 ? 'postcard-first' : undefined}
            onLike={handleLike}
            onComment={handleComment}
            onCardClick={handleCardClick}
            onViewTraining={handleViewTraining}
          />
        );
      })}
    </div>
  );
}<|MERGE_RESOLUTION|>--- conflicted
+++ resolved
@@ -104,13 +104,10 @@
             title: data?.title || 'Untitled',
             snippet: (data?.body || '').slice(0, 200),
             content: data?.body || '',
-<<<<<<< HEAD
             imageUrls: Array.isArray(data?.imageUrls) && data.imageUrls.length
               ? data.imageUrls
               : (Array.isArray(data?.images) ? data.images : []),
-=======
             imageUrls: imgs,
->>>>>>> d8ad9655
             tags: Array.isArray(data?.tags) ? data.tags : [],
             authorName: data?.authorName || '',
             authorPhotoURL: data?.authorPhotoURL || '',
