--- conflicted
+++ resolved
@@ -1,11 +1,7 @@
 // src/pages/Community.jsx
-<<<<<<< HEAD
-import { useEffect, useMemo, useState, useCallback, useRef, lazy, Suspense } from 'react';
-=======
 import { useEffect, useMemo, useState, useCallback, lazy, Suspense } from 'react';
 import useIsMobile from '../hooks/useIsMobile.js';
 import { getFlag } from '../lib/featureFlags.js';
->>>>>>> 0d4d0bc1
 import { useLocation, useNavigate } from 'react-router-dom';
 import FeedTabs from '../components/community/FeedTabs';
 import WhatsGoodFeed from '../components/community/WhatsGoodFeed';
@@ -194,11 +190,7 @@
         </div>
       </div>
     );
-<<<<<<< HEAD
-  }, [hideTopTabs, tab, query, selectedBrands, selectedTags, availableBrands, availableTags]);
-=======
   }, [tab, query, selectedBrands, selectedTags, availableBrands, availableTags, useLinkedInMobileSkin, navigate]);
->>>>>>> 0d4d0bc1
 
   // Track tab view on mount and whenever the tab changes
   useEffect(() => {
